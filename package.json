--- conflicted
+++ resolved
@@ -1,11 +1,6 @@
 {
-<<<<<<< HEAD
-  "name": "xcode-mcp-server",
-  "version": "1.0.1",
-=======
   "name": "@modelcontextprotocol/xcode-server",
   "version": "1.0.0",
->>>>>>> 87b6e8c6
   "description": "An MCP server for Xcode integration, enabling AI assistants to interact with Xcode projects",
   "type": "module",
   "bin": {
@@ -17,21 +12,12 @@
     "LICENSE"
   ],
   "scripts": {
-<<<<<<< HEAD
-    "build": "tsc && node -e \"require('fs').chmodSync('dist/index.js', '755')\"",
-    "prepare": "npm run build",
-    "watch": "tsc --watch",
-    "inspector": "npx @modelcontextprotocol/inspector dist/index.js",
-    "clean": "rm -rf dist",
-    "prebuild": "npm run clean"
-=======
     "clean": "rm -rf dist",
     "prebuild": "npm run clean",
     "build": "tsc && chmod +x dist/index.js",
     "prepare": "npm run build",
     "watch": "tsc --watch",
     "inspector": "npx @modelcontextprotocol/inspector dist/index.js"
->>>>>>> 87b6e8c6
   },
   "keywords": [
     "xcode",
@@ -43,11 +29,7 @@
     "claude",
     "modelcontextprotocol"
   ],
-<<<<<<< HEAD
-  "author": "Your Name",
-=======
   "author": "R.Huijts",
->>>>>>> 87b6e8c6
   "license": "MIT",
   "repository": {
     "type": "git",
@@ -63,7 +45,6 @@
   "dependencies": {
     "@modelcontextprotocol/sdk": "^1.8.0",
     "@types/glob": "^8.1.0",
-    "dotenv": "^16.4.7",
     "glob": "^11.0.1",
     "zod": "^3.24.2",
     "dotenv": "^16.4.5"
